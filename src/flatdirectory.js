--- conflicted
+++ resolved
@@ -5,17 +5,10 @@
     FlatDirectoryAbi,
     FlatDirectoryBytecode,
     MAX_BLOB_COUNT,
-<<<<<<< HEAD
-    UPLOAD_TYPE_BLOB, UPLOAD_TYPE_CALLDATA,
-    MAX_RETRIES, MAX_CHUNKS,
-    VERSION_3, VERSION_1,
-    SOLC_VERSION_1_0_0
-=======
     UPLOAD_TYPE_BLOB,
     UPLOAD_TYPE_CALLDATA,
-    MAX_RETRIES,
+    MAX_RETRIES, MAX_CHUNKS,
     FLAT_DIRECTORY_CONTRACT_VERSION_1_0_0
->>>>>>> ad100450
 } from './param';
 import {
     BlobUploader,
@@ -72,11 +65,7 @@
         this.#chainId = await getChainId(rpc);
         if (!address) return;
 
-<<<<<<< HEAD
         const fileContract = createFlatDirectoryContract(address, this.#wallet);
-=======
-        const fileContract = new ethers.Contract(address, FlatDirectoryAbi, provider);
->>>>>>> ad100450
         const [supportBlob, solcVersion] = await Promise.all([
             retry(() => fileContract.isSupportBlob(), this.#retries).catch((e) => {
                 if (e?.code === 'BAD_DATA') return false;
@@ -295,14 +284,8 @@
     }
 
     async #estimateCostByBlob(request) {
-<<<<<<< HEAD
         let {key, content, chunkHashes, gasIncPct = 0} = request;
-        if (this.#version === VERSION_1) {
-=======
-        const {key, content, gasIncPct = 0} = request;
-
         if (!this.#isSupportBlob) {
->>>>>>> ad100450
             throw new Error(`FlatDirectory: The contract does not support blob upload!`);
         }
 
@@ -430,13 +413,8 @@
         let totalUploadSize = 0;
         let totalStorageCost = 0n;
 
-<<<<<<< HEAD
         let {key, content, callback, chunkHashes, gasIncPct} = request;
-        if (this.#version === VERSION_1) {
-=======
-        const {key, content, callback, gasIncPct} = request;
         if (!this.#isSupportBlob) {
->>>>>>> ad100450
             callback.onFail(new Error(`FlatDirectory: The contract does not support blob upload!`));
             callback.onFinish(totalUploadChunks, totalUploadSize, totalStorageCost);
             return;
@@ -571,7 +549,7 @@
     }
 
     async #getEstimateBlobInfo(contract, hexName) {
-        if (this.#version === VERSION_3) {
+        if (this.#isSupportBlob) {
             const [result, maxFeePerBlobGas, gasFeeData] = await Promise.all([
                 getUploadInfo(contract, hexName, this.#retries),
                 retry(() => this.#blobUploader.getBlobGasPrice(), this.#retries),
@@ -603,7 +581,7 @@
     }
 
     async #getEstimateCallDataInfo(contract, hexName) {
-        if (this.#version === VERSION_3) {
+        if (this.#isSupportBlob) {
             const [result, gasFeeData] = await Promise.all([
                 getUploadInfo(contract, hexName, this.#retries),
                 retry(() => this.#blobUploader.getGasPrice(), this.#retries),
@@ -628,7 +606,7 @@
     }
 
     async #getUploadBlobInfo(contract, hexName) {
-        if (this.#version === VERSION_3) {
+        if (this.#isSupportBlob) {
             const result = await getUploadInfo(contract, hexName, this.#retries);
             return {
                 fileMod: result.mode,
@@ -650,7 +628,7 @@
     }
 
     async #getUploadCallDataInfo(contract, hexName) {
-        if (this.#version === VERSION_3) {
+        if (this.#isSupportBlob) {
             const result = await getUploadInfo(contract, hexName, this.#retries);
             return {
                 fileMod: result.mode,
