--- conflicted
+++ resolved
@@ -65,13 +65,8 @@
         this.#chainId = await getChainId(rpc);
         if (!address) return;
 
-<<<<<<< HEAD
         const fileContract = createFlatDirectoryContract(address, this.#wallet);
-        const [supportBlob, solcVersion] = await Promise.all([
-=======
-        const fileContract = new ethers.Contract(address, FlatDirectoryAbi, provider);
         const [supportBlob, contractVersion] = await Promise.all([
->>>>>>> 2ff186a1
             retry(() => fileContract.isSupportBlob(), this.#retries).catch((e) => {
                 if (e?.code === 'BAD_DATA') return false;
                 throw e;
