import { ethers } from "ethers";
import {
    SDKConfig, EstimateGasRequest, UploadRequest, CostEstimate,
    DownloadCallback, UploadType, ContentLike, FileBatch,
    ChunkCountResult, ChunkHashResult, UploadDetails,
    FlatDirectoryAbi, FlatDirectoryBytecode, ETHSTORAGE_MAPPING,
    BLOB_SIZE, OP_BLOB_DATA_SIZE,
    MAX_BLOB_COUNT, MAX_RETRIES, MAX_CHUNKS,
    FLAT_DIRECTORY_CONTRACT_VERSION_1_0_0
} from './param';
import {
    BlobUploader,
    encodeOpBlobs,
    getChainId,
    isBuffer, isFile,
    stringToHex,
    retry, getContentChunk,
    getUploadInfo, getChunkCounts,
    getChunkHashes, truncateCommitmentHashes,
} from "./utils";

const defaultCallback: DownloadCallback = {
    onProgress: () => { },
    onFail: () => { },
    onFinish: () => { }
};

export class FlatDirectory {
    private rpc?: string;
    private ethStorageRpc?: string;
    private contractAddr?: string;

    private wallet?: ethers.Wallet;
    private blobUploader?: BlobUploader;

    private retries: number = MAX_RETRIES;
    public isSupportBlob: boolean = false;

    static async create(config: SDKConfig) {
        const flatDirectory = new FlatDirectory();
        await flatDirectory.init(config);
        return flatDirectory;
    }

    async init(config: SDKConfig) {
        const {privateKey, rpc, address, ethStorageRpc} = config;
        this.rpc = rpc;
        this.contractAddr = address;
        this.ethStorageRpc = ethStorageRpc;

        if (privateKey && rpc) {
            // normal
            const provider = new ethers.JsonRpcProvider(rpc);
            this.wallet = new ethers.Wallet(privateKey, provider);
            this.blobUploader = new BlobUploader(rpc, privateKey);
            if (!address) return;
        } else if (!ethStorageRpc || !address) {
            // check is read-only mode?
            throw new Error("FlatDirectory: Read-only mode requires both 'ethStorageRpc' and 'address'");
        }

        // check solidity version
        const localRpc = rpc || ethStorageRpc;
        const provider = new ethers.JsonRpcProvider(localRpc!);
        const fileContract = new ethers.Contract(address, FlatDirectoryAbi, provider);
        const [supportBlob, contractVersion] = await Promise.all([
            retry(() => fileContract["isSupportBlob"](), this.retries).catch((e) => {
                if (e?.code === 'BAD_DATA') return false;
                throw e;
            }),
            retry(() => fileContract["version"](), this.retries).catch((e) => {
                if (e?.code === 'BAD_DATA') return "0";
                throw e;
            })
        ]);
        if (contractVersion !== FLAT_DIRECTORY_CONTRACT_VERSION_1_0_0) {
            throw new Error("FlatDirectory: The current SDK does not support this contract. Please switch to version 2.x");
        }
        this.isSupportBlob = supportBlob as boolean;
    }

    async deploy(): Promise<string | null> {
        const chainId = await getChainId(this._rpc);
        this.isSupportBlob = ETHSTORAGE_MAPPING[chainId] != null;

        const ethStorage = ETHSTORAGE_MAPPING[chainId] || '0x0000000000000000000000000000000000000000';
        const factory = new ethers.ContractFactory(FlatDirectoryAbi, FlatDirectoryBytecode, this._wallet);
        try {
            // @ts-ignore
            const contract = await factory.deploy(0, OP_BLOB_DATA_SIZE, ethStorage, {gasLimit: 3800000});
            await contract.waitForDeployment();

            this.contractAddr = await contract.getAddress();
            console.log(`FlatDirectory: Address is ${this.contractAddr}`);
            return this.contractAddr;
        } catch (e) {
            console.error(`FlatDirectory: Deploy FlatDirectory failed!`, (e as { message?: string }).message || e);
            return null;
        }
    }

    async setDefault(filename: string): Promise<boolean> {
        const hexName = filename ? stringToHex(filename) : "0x";
        const fileContract = new ethers.Contract(this._contractAddr, FlatDirectoryAbi, this._wallet) as any;
        try {
            const tx = await fileContract.setDefault(hexName);
            console.log(`FlatDirectory: Tx hash is ${tx.hash}`);
            const txReceipt = await tx.wait();
            return txReceipt.status === 1;
        } catch (e) {
            console.error(`FlatDirectory: Set default file failed!`, (e as { message?: string }).message || e);
        }
        return false;
    }

    async remove(key: string): Promise<boolean> {
        const fileContract = new ethers.Contract(this._contractAddr, FlatDirectoryAbi, this._wallet) as any;
        try {
            const tx = await fileContract.remove(stringToHex(key));
            console.log(`FlatDirectory: Tx hash is ${tx.hash}`);
            const receipt = await tx.wait();
            return receipt.status === 1;
        } catch (e) {
            console.error(`FlatDirectory: Failed to remove file: ${key}`, (e as { message?: string }).message || e);
        }
        return false;
    }

    async download(key: string, cb: DownloadCallback = defaultCallback) {
        const hexName = stringToHex(key);
        const provider = new ethers.JsonRpcProvider(this._ethStorageRpc);
        const contract = new ethers.Contract(this._contractAddr, FlatDirectoryAbi, provider);
        try {
            const result = await getChunkCounts(contract, [key], this.retries);
            const blobCount = result[0].chunkCount;
            for (let i = 0; i < blobCount; i++) {
                const result = await contract["readChunk"](hexName, i);
                cb.onProgress(i, blobCount, ethers.getBytes(result[0]));
            }
            cb.onFinish();
        } catch (err) {
            cb.onFail(err as Error);
        }
    }

    async fetchHashes(keys: string[]): Promise<Record<string, string[]>> {
        if (!keys || !Array.isArray(keys)) {
            throw new Error('Invalid keys.');
        }

        // get file chunks
        const contract = new ethers.Contract(this._contractAddr, FlatDirectoryAbi, this._wallet);
        const fileInfos = await getChunkCounts(contract, keys, this.retries);
        return this.#fetchHashes(fileInfos);
    }

    async estimateCost(request: EstimateGasRequest): Promise<CostEstimate> {
        const { key, type } = request;
        if (!key) {
            throw new Error(`FlatDirectory: Invalid key!`);
        }

        if (type === UploadType.Blob) {
            return await this.#estimateCostByBlob(request);
        } else {
            return await this.#estimateCostByCallData(request);
        }
    }

    async upload(request: UploadRequest): Promise<void> {
        const { key, callback, type } = request;
        if (!callback) {
            throw new Error(`FlatDirectory: Invalid callback object!`);
        }
        if (!key) {
            callback.onFail!(new Error(`FlatDirectory: Invalid key!`));
            callback.onFinish!(0, 0, 0n);
            return;
        }
        if (!this.contractAddr) {
            callback.onFail!(new Error(`FlatDirectory: FlatDirectory not deployed!`));
            callback.onFinish!(0, 0, 0n);
            return;
        }
        if (!this.wallet) {
            callback.onFail!(new Error(`FlatDirectory: Private key is required for this operation.`));
            callback.onFinish!(0, 0, 0n);
            return;
        }

        if (type === UploadType.Blob) {
            await this.#uploadByBlob(request);
        } else {
            await this.#uploadByCallData(request);
        }
    }



    // private method
    async #fetchHashes(fileInfos: ChunkCountResult[]): Promise<Record<string, string[]>> {
        const allHashes: Record<string, string[]> = {};

        const batchArray: Record<string, number[]>[] = [];
        let currentBatch: Record<string, number[]> = {};
        let currentChunkCount = 0;
        for (const { key, chunkCount } of fileInfos) {
            allHashes[key] = chunkCount === 0 ? [] : new Array(chunkCount);

            for (let i = 0; i < chunkCount; i++) {
                if (!currentBatch[key]) {
                    currentBatch[key] = [];
                }
                currentBatch[key].push(i);
                currentChunkCount++;
                // If the batch reaches the chunk limit, create a task
                if (currentChunkCount === MAX_CHUNKS) {
                    batchArray.push(currentBatch);
                    currentBatch = {};
                    currentChunkCount = 0;
                }
            }
        }
        if (Object.keys(currentBatch).length > 0) {
            batchArray.push(currentBatch);
        }

        // request
        if (batchArray.length > 0) {
            const contract = new ethers.Contract(this.contractAddr!, FlatDirectoryAbi, this.wallet!);
            const hashResults = await Promise.all(batchArray.map(batch => {
                const fileChunksArray: FileBatch[] = Object.keys(batch).map(name => ({
                    name,
                    chunkIds: batch[name]
                }));
                return getChunkHashes(contract, fileChunksArray, this.retries);
            }));
            // Combine results
            hashResults.flat().forEach(({ name, chunkId, hash }: ChunkHashResult) => {
                allHashes[name][chunkId] = hash;
            });
        }
        return allHashes;
    }

<<<<<<< HEAD
    async estimateCost(request: EstimateGasRequest): Promise<CostEstimate> {
        if (!this.contractAddr) {
            throw new Error(`FlatDirectory: FlatDirectory not deployed!`);
        }

        const { key, type } = request;
        if (!key) {
            throw new Error(`FlatDirectory: Invalid key!`);
        }

        if (type === UploadType.Blob) {
            return await this.#estimateCostByBlob(request);
        } else {
            return await this.#estimateCostByCallData(request);
        }
    }

    async upload(request: UploadRequest): Promise<void> {
        const { key, callback, type } = request;
        if (!callback) {
            throw new Error(`FlatDirectory: Invalid callback object!`);
        }
        if (!key) {
            callback.onFail!(new Error(`FlatDirectory: Invalid key!`));
            callback.onFinish!(0, 0, 0n);
            return;
        }
        if (!this.contractAddr) {
            callback.onFail!(new Error(`FlatDirectory: FlatDirectory not deployed!`));
            callback.onFinish!(0, 0, 0n);
            return;
        }

        if (type === UploadType.Blob) {
            await this.#uploadByBlob(request);
        } else {
            await this.#uploadByCallData(request);
        }
    }

    async close() {
        if (this.blobUploader) {
            await this.blobUploader.close();
        }
    }

    // private method
=======
>>>>>>> 2e64577c
    async #estimateCostByBlob(request: EstimateGasRequest): Promise<CostEstimate> {
        let { key, content, chunkHashes, gasIncPct = 0 } = request;

        if (!this.isSupportBlob) {
            throw new Error(`FlatDirectory: The contract does not support blob upload!`);
        }

        // check data
        const blobLength = this.#getBlobLength(content);
        if (blobLength === -1) {
            throw new Error(`FlatDirectory: Invalid upload content!`);
        }

        // get file info
        const hexName = stringToHex(key);
        const fileContract = new ethers.Contract(this._contractAddr, FlatDirectoryAbi, this._wallet);
        const { cost, oldChunkCount, fileMode, maxFeePerBlobGas, gasFeeData } = await this.#getEstimateBlobInfo(fileContract, hexName);
        if (fileMode !== UploadType.Blob && fileMode !== UploadType.Undefined) {
            throw new Error("FlatDirectory: This file does not support blob upload!");
        }

        // Get old chunk hashes, If the chunk hashes is not passed, it is obtained here
        if (!chunkHashes) {
            const hashes = await this.#fetchHashes([{ key, chunkCount: oldChunkCount }]);
            chunkHashes = hashes[key];
        }

        let totalGasCost = 0n;
        let totalStorageCost = 0n;
        let gasLimit = 0n;
        // send
        for (let i = 0; i < blobLength; i += MAX_BLOB_COUNT) {
            const { blobArr, chunkIdArr, chunkSizeArr } = await this.#getBlobInfo(content, i);

            let blobHashArr: string[] | null = null;
            // check change
            if (i + blobArr.length <= chunkHashes.length) {
<<<<<<< HEAD
                blobHashArr = await this.blobUploader.computeVersionedHashesForBlobs(blobArr);
=======
                blobHashArr = await this._blobUploader.computeVersionedHashesForBlobs(blobArr);
>>>>>>> 2e64577c
                const cloudHashArr = chunkHashes.slice(i, i + blobHashArr.length);
                if (JSON.stringify(blobHashArr) === JSON.stringify(cloudHashArr)) {
                    continue;
                }
            }

            // upload
            // storage cost
            const value = cost * BigInt(blobArr.length);
            totalStorageCost += value;
            // gas cost
            if (gasLimit === 0n) {
<<<<<<< HEAD
                blobHashArr = blobHashArr || await this.blobUploader.computeVersionedHashesForBlobs(blobArr);
=======
                blobHashArr = blobHashArr || await this._blobUploader.computeVersionedHashesForBlobs(blobArr);
>>>>>>> 2e64577c
                gasLimit = await retry(() => fileContract["writeChunks"].estimateGas(hexName, chunkIdArr, chunkSizeArr, {
                    value: value,
                    blobVersionedHashes: blobHashArr
                }), this.retries);
            }
            const gasCost = (gasFeeData!.maxFeePerGas! + gasFeeData!.maxPriorityFeePerGas!) * BigInt(gasLimit)
                + maxFeePerBlobGas! * BigInt(BLOB_SIZE);
            totalGasCost += gasCost;
        }

        totalGasCost += (totalGasCost * BigInt(gasIncPct)) / 100n;
        return {
            storageCost: totalStorageCost,
            gasCost: totalGasCost
        }
    }

    async #estimateCostByCallData(request: EstimateGasRequest): Promise<CostEstimate> {
        let { key, content, chunkHashes, gasIncPct = 0 } = request;

        const { chunkDataSize, chunkLength } = this.#getChunkLength(content);
        if (chunkDataSize === -1) {
            throw new Error(`FlatDirectory: Invalid upload content!`);
        }

        const hexName = stringToHex(key);
        const fileContract = new ethers.Contract(this._contractAddr, FlatDirectoryAbi, this._wallet) as any;
        const { oldChunkCount, fileMode, gasFeeData } = await this.#getEstimateCallDataInfo(fileContract, hexName);
        if (fileMode !== UploadType.Calldata && fileMode !== UploadType.Undefined) {
            throw new Error(`FlatDirectory: This file does not support calldata upload!`);
        }

        // Get old chunk hashes, If the chunk hashes is not passed, it is obtained here
        if (!chunkHashes) {
            const hashes = await this.#fetchHashes([{ key, chunkCount: oldChunkCount }]);
            chunkHashes = hashes[key];
        }

        let totalStorageCost = 0n;
        let totalGasCost = 0n;
        let gasLimit = 0n;
        for (let i = 0; i < chunkLength; i++) {
            const chunk = await getContentChunk(content, i * chunkDataSize, (i + 1) * chunkDataSize);

            // check is change
            if (i < chunkHashes.length && ethers.keccak256(chunk) === chunkHashes[i]) {
                continue;
            }

            // get cost, Galileo need stake
            const cost = chunk.length > 24 * 1024 - 326 ? ethers.parseEther(Math.floor((chunk.length + 326) / 1024 / 24).toString()) : 0n;
            if (i === chunkLength - 1 || gasLimit === 0n) {
                const hexData = ethers.hexlify(chunk);
                gasLimit = await retry(() => fileContract["writeChunk"].estimateGas(hexName, 0, hexData, { value: cost }), this.retries);
            }
            totalStorageCost += cost;
            totalGasCost += (gasFeeData!.maxFeePerGas! + gasFeeData!.maxPriorityFeePerGas!) * gasLimit;
        }
        totalGasCost += (totalGasCost * BigInt(gasIncPct)) / 100n;

        return {
            storageCost: totalStorageCost,
            gasCost: totalGasCost
        }
    }

    async #uploadByBlob(request: UploadRequest): Promise<void> {
        let totalUploadChunks = 0, totalUploadSize = 0;
        let totalStorageCost = 0n;

        let { key, content, callback, chunkHashes, gasIncPct = 0 } = request;
        if (!this.isSupportBlob) {
            callback.onFail?.(new Error(`FlatDirectory: The contract does not support blob upload!`));
            callback.onFinish?.(totalUploadChunks, totalUploadSize, totalStorageCost);
            return;
        }

        const blobLength = this.#getBlobLength(content);
        if (blobLength === -1) {
            callback.onFail?.(new Error(`FlatDirectory: Invalid upload content!`));
            callback.onFinish?.(totalUploadChunks, totalUploadSize, totalStorageCost);
            return;
        }

        const hexName = stringToHex(key);
        const fileContract = new ethers.Contract(this.contractAddr!, FlatDirectoryAbi, this.wallet!);
        const { cost, oldChunkCount, fileMode } = await this.#getUploadInfo(fileContract, hexName);
        if (fileMode !== UploadType.Blob && fileMode !== UploadType.Undefined) {
            callback.onFail!(new Error(`FlatDirectory: This file does not support blob upload!`));
            callback.onFinish!(totalUploadChunks, totalUploadSize, totalStorageCost);
            return;
        }

        const clearState = await retry(() => this.#clearOldFile(fileContract, hexName, blobLength, oldChunkCount), this.retries);
        if (!clearState) {
            callback.onFail!(new Error(`FlatDirectory: Failed to truncate old data!`));
            callback.onFinish!(totalUploadChunks, totalUploadSize, totalStorageCost);
            return;
        }

        // Get old chunk hashes, If the chunk hashes is not passed, it is obtained here
        if (!chunkHashes) {
            const hashes = await this.#fetchHashes([{ key, chunkCount: oldChunkCount }]);
            chunkHashes = hashes[key];
        }

        // send
        for (let i = 0; i < blobLength; i += MAX_BLOB_COUNT) {
            const {
                blobArr, chunkIdArr, chunkSizeArr
            } = await this.#getBlobInfo(content, i);
<<<<<<< HEAD
            const blobCommitmentArr = await this.blobUploader.computeCommitmentsForBlobs(blobArr);
=======
            const blobCommitmentArr = await this._blobUploader.computeCommitmentsForBlobs(blobArr);
>>>>>>> 2e64577c

            // check change
            if (i + blobArr.length <= chunkHashes.length) {
                const localHashArr = truncateCommitmentHashes(blobCommitmentArr);
                const cloudHashArr = chunkHashes.slice(i, i + localHashArr.length);
                if (JSON.stringify(localHashArr) === JSON.stringify(cloudHashArr)) {
                    callback.onProgress!(chunkIdArr[chunkIdArr.length - 1], blobLength, false);
                    continue;
                }
            }

            // upload
            const status = await retry(() => this.#uploadBlob(fileContract, key, hexName, blobArr,
                blobCommitmentArr, chunkIdArr, chunkSizeArr, cost, gasIncPct), this.retries);
            if (!status) {
                callback.onFail!(new Error("FlatDirectory: Sending transaction failed."));
                break;
            }

            // success
            callback.onProgress!(chunkIdArr[chunkIdArr.length - 1], blobLength, true);
            totalStorageCost += cost * BigInt(blobArr.length);
            totalUploadChunks += blobArr.length;
            totalUploadSize += chunkSizeArr.reduce((acc: number, size: number) => acc + size, 0);
        }

        callback.onFinish!(totalUploadChunks, totalUploadSize, totalStorageCost);
    }

    async #uploadByCallData(request: UploadRequest): Promise<void> {
        let totalUploadChunks = 0, totalUploadSize = 0;
        let totalStorageCost = 0n;

        let { key, content, callback, chunkHashes, gasIncPct = 0 } = request;

        const { chunkDataSize, chunkLength } = this.#getChunkLength(content);
        if (chunkDataSize === -1) {
            callback.onFail!(new Error(`FlatDirectory: Invalid upload content!`));
            callback.onFinish!(totalUploadChunks, totalUploadSize, totalStorageCost);
            return;
        }

        const hexName = stringToHex(key);
        const fileContract = new ethers.Contract(this.contractAddr!, FlatDirectoryAbi, this.wallet!);
        const { oldChunkCount, fileMode } = await this.#getUploadInfo(fileContract, hexName);
        if (fileMode !== UploadType.Calldata && fileMode !== UploadType.Undefined) {
            callback.onFail!(new Error(`FlatDirectory: This file does not support calldata upload!`));
            callback.onFinish!(totalUploadChunks, totalUploadSize, totalStorageCost);
            return;
        }

        // check old data
        const clearState = await retry(() => this.#clearOldFile(fileContract, hexName, chunkLength, oldChunkCount), this.retries);
        if (!clearState) {
            callback.onFail!(new Error(`FlatDirectory: Failed to truncate old data!`));
            callback.onFinish!(totalUploadChunks, totalUploadSize, totalStorageCost);
            return;
        }

        // Get old chunk hashes, If the chunk hashes is not passed, it is obtained here
        if (!chunkHashes) {
            const hashes = await this.#fetchHashes([{ key, chunkCount: oldChunkCount }]);
            chunkHashes = hashes[key];
        }

        for (let i = 0; i < chunkLength; i++) {
            const chunk = await getContentChunk(content, i * chunkDataSize, (i + 1) * chunkDataSize);

            // check is change
            if (i < chunkHashes.length && ethers.keccak256(chunk) === chunkHashes[i]) {
                callback.onProgress!(i, chunkLength, false);
                continue;
            }

            // upload
            const status = await retry(() => this.#uploadCallData(fileContract, key, hexName, i, chunk, gasIncPct), this.retries);
            if (!status) {
                callback.onFail!(new Error("FlatDirectory: Sending transaction failed."));
                break;
            }

            // success
            const cost = chunk.length > 24 * 1024 - 326 ? BigInt(Math.floor((chunk.length + 326) / 1024 / 24)) : 0n;
            callback.onProgress!(i, chunkLength, true);
            totalStorageCost += cost;
            totalUploadChunks++;
            totalUploadSize += chunk.length;
        }

        callback.onFinish!(totalUploadChunks, totalUploadSize, totalStorageCost);
    }

    async #getEstimateBlobInfo(contract: any, hexName: string): Promise<UploadDetails> {
        const [result, maxFeePerBlobGas, gasFeeData]: [UploadDetails, bigint, ethers.FeeData] = await Promise.all([
            getUploadInfo(contract, hexName, this.retries),
            retry(() => this._blobUploader.getBlobGasPrice(), this.retries),
            retry(() => this._blobUploader.getGasPrice(), this.retries),
        ]);
        return {
            ...result,
            maxFeePerBlobGas,
            gasFeeData
        }
    }

    async #getEstimateCallDataInfo(contract: any, hexName: string): Promise<UploadDetails> {
        const [result, gasFeeData]: [UploadDetails, ethers.FeeData] = await Promise.all([
            getUploadInfo(contract, hexName, this.retries),
            retry(() => this._blobUploader.getGasPrice(), this.retries),
        ]);
        return {
            ...result,
            gasFeeData
        }
    }

    async #getUploadInfo(contract: any, hexName: string): Promise<UploadDetails> {
        return await getUploadInfo(contract, hexName, this.retries);
    }

    async #clearOldFile(contract: any, key: string, chunkLength: number, oldChunkLength: number): Promise<boolean> {
        if (oldChunkLength > chunkLength) {
            // truncate
            try {
                const tx = await contract.truncate(stringToHex(key), chunkLength);
                console.log(`FlatDirectory: Truncate tx hash is ${tx.hash}`);
                const receipt = await tx.wait();
                return receipt?.status === 1;
            } catch (e) {
                console.error(`FlatDirectory: Failed to truncate file: ${key}`, (e as { message?: string }).message || e);
                return false;
            }
        }
        return true;
    }

    async #uploadBlob(
        fileContract: ethers.Contract,
        key: string,
        hexName: string,
        blobArr: Uint8Array[],
        blobCommitmentArr: Uint8Array[],
        chunkIdArr: number[],
        chunkSizeArr: number[],
        cost: bigint,
        gasIncPct: number
    ): Promise<boolean> {
        // create tx
        const value = cost * BigInt(blobArr.length);
        const tx: ethers.TransactionRequest = await fileContract["writeChunks"].populateTransaction(hexName, chunkIdArr, chunkSizeArr, {
            value: value,
        });
        // Increase % if user requests it
        if (gasIncPct > 0) {
            // Fetch the current gas price and increase it
            const feeData = await this._blobUploader.getGasPrice();
            tx.maxFeePerGas = feeData.maxFeePerGas! * BigInt(100 + gasIncPct) / BigInt(100);
            tx.maxPriorityFeePerGas = feeData.maxPriorityFeePerGas! * BigInt(100 + gasIncPct) / BigInt(100);
            // blob gas
            const blobGas = await this._blobUploader.getBlobGasPrice();
            tx.maxFeePerBlobGas = blobGas * BigInt(100 + gasIncPct) / BigInt(100);
        }

        // send
        const txResponse = await this._blobUploader.sendTxLock(tx, blobArr, blobCommitmentArr);
        this.#printHashLog(key, chunkIdArr, txResponse.hash);
        const txReceipt = await txResponse.wait();
        return txReceipt?.status === 1;
    }

    async #uploadCallData(
        fileContract: any,
        key: string,
        hexName: string,
        chunkId: number,
        chunk: Uint8Array,
        gasIncPct: number
    ): Promise<boolean | undefined> {
        const hexData = ethers.hexlify(chunk);
        const cost = chunk.length > 24 * 1024 - 326 ? BigInt(Math.floor((chunk.length + 326) / 1024 / 24)) : 0n;
        const tx = await fileContract["writeChunk"].populateTransaction(hexName, chunkId, hexData, {
            value: ethers.parseEther(cost.toString())
        });
        // Increase % if user requests it
        if (gasIncPct > 0) {
            // Fetch the current gas price and increase it
            const feeData = await this._blobUploader.getGasPrice();
            tx.maxFeePerGas = feeData.maxFeePerGas! * BigInt(100 + gasIncPct) / BigInt(100);
            tx.maxPriorityFeePerGas = feeData.maxPriorityFeePerGas! * BigInt(100 + gasIncPct) / BigInt(100);
        }

        // send
        const txResponse = await this._blobUploader.sendTxLock(tx);
        this.#printHashLog(key, chunkId, txResponse.hash);
        const txReceipt = await txResponse.wait();
        return txReceipt?.status === 1;
    }

    #getBlobLength(content: ContentLike): number {
        let blobLength = -1;
        if (isFile(content)) {
            blobLength = Math.ceil(content.size / OP_BLOB_DATA_SIZE);
        } else if (isBuffer(content)) {
            blobLength = Math.ceil(content.length / OP_BLOB_DATA_SIZE);
        }
        return blobLength;
    }

    async #getBlobInfo(content: ContentLike, index: number): Promise<{ blobArr: Uint8Array[]; chunkIdArr: number[]; chunkSizeArr: number[] }> {
        const data = await getContentChunk(content, index * OP_BLOB_DATA_SIZE, (index + MAX_BLOB_COUNT) * OP_BLOB_DATA_SIZE);
        const blobArr = encodeOpBlobs(data);

        const chunkIdArr: number[] = [];
        const chunkSizeArr: number[] = [];
        for (let j = 0; j < blobArr.length; j++) {
            chunkIdArr.push(index + j);
            if (j === blobArr.length - 1) {
                chunkSizeArr.push(data.length - OP_BLOB_DATA_SIZE * j);
            } else {
                chunkSizeArr.push(OP_BLOB_DATA_SIZE);
            }
        }
        return { blobArr, chunkIdArr, chunkSizeArr }
    }

    #getChunkLength(content: ContentLike): { chunkDataSize: number; chunkLength: number } {
        const maxChunkSize = 24 * 1024 - 326;
        const getChunkInfo = (size: number) => ({
            chunkDataSize: size > maxChunkSize ? maxChunkSize : size,
            chunkLength: size > maxChunkSize ? Math.ceil(size / maxChunkSize) : 1
        });

        if (isFile(content)) {
            return getChunkInfo(content.size);
        } else if (isBuffer(content)) {
            return getChunkInfo(content.length);
        }
        return { chunkDataSize: -1, chunkLength: 1 };
    }

    #printHashLog(key: string, chunkIds: number[] | number, hash: string) {
        if (Array.isArray(chunkIds) && chunkIds.length > 1) {
            console.log(`FlatDirectory: The transaction hash for chunks ${chunkIds} is ${hash}`, "", key);
        } else {
            console.log(`FlatDirectory: The transaction hash for chunk ${chunkIds} is ${hash}`, "", key);
        }
    }

    // get
    private get _contractAddr(): string {
        if (!this.contractAddr) {
            throw new Error("FlatDirectory: FlatDirectory not deployed!");
        }
        return this.contractAddr;
    }

    private get _ethStorageRpc(): string {
        if (!this.ethStorageRpc) {
            throw new Error(`FlatDirectory: Reading content requires providing 'ethStorageRpc'.`);
        }
        return this.ethStorageRpc;
    }

    private get _rpc(): string {
        if (!this.rpc) {
            throw new Error(`FlatDirectory: rpc is required for this operation.`);
        }
        return this.rpc;
    }

    private get _wallet(): ethers.Wallet {
        if (!this.wallet) {
            throw new Error("FlatDirectory: Private key is required for this operation.");
        }
        return this.wallet;
    }

    private get _blobUploader(): BlobUploader {
        if (!this.blobUploader) {
            throw new Error("FlatDirectory: _blobUploader is not initialized.");
        }
        return this.blobUploader;
    }
}<|MERGE_RESOLUTION|>--- conflicted
+++ resolved
@@ -243,56 +243,6 @@
         return allHashes;
     }
 
-<<<<<<< HEAD
-    async estimateCost(request: EstimateGasRequest): Promise<CostEstimate> {
-        if (!this.contractAddr) {
-            throw new Error(`FlatDirectory: FlatDirectory not deployed!`);
-        }
-
-        const { key, type } = request;
-        if (!key) {
-            throw new Error(`FlatDirectory: Invalid key!`);
-        }
-
-        if (type === UploadType.Blob) {
-            return await this.#estimateCostByBlob(request);
-        } else {
-            return await this.#estimateCostByCallData(request);
-        }
-    }
-
-    async upload(request: UploadRequest): Promise<void> {
-        const { key, callback, type } = request;
-        if (!callback) {
-            throw new Error(`FlatDirectory: Invalid callback object!`);
-        }
-        if (!key) {
-            callback.onFail!(new Error(`FlatDirectory: Invalid key!`));
-            callback.onFinish!(0, 0, 0n);
-            return;
-        }
-        if (!this.contractAddr) {
-            callback.onFail!(new Error(`FlatDirectory: FlatDirectory not deployed!`));
-            callback.onFinish!(0, 0, 0n);
-            return;
-        }
-
-        if (type === UploadType.Blob) {
-            await this.#uploadByBlob(request);
-        } else {
-            await this.#uploadByCallData(request);
-        }
-    }
-
-    async close() {
-        if (this.blobUploader) {
-            await this.blobUploader.close();
-        }
-    }
-
-    // private method
-=======
->>>>>>> 2e64577c
     async #estimateCostByBlob(request: EstimateGasRequest): Promise<CostEstimate> {
         let { key, content, chunkHashes, gasIncPct = 0 } = request;
 
@@ -330,11 +280,7 @@
             let blobHashArr: string[] | null = null;
             // check change
             if (i + blobArr.length <= chunkHashes.length) {
-<<<<<<< HEAD
-                blobHashArr = await this.blobUploader.computeVersionedHashesForBlobs(blobArr);
-=======
                 blobHashArr = await this._blobUploader.computeVersionedHashesForBlobs(blobArr);
->>>>>>> 2e64577c
                 const cloudHashArr = chunkHashes.slice(i, i + blobHashArr.length);
                 if (JSON.stringify(blobHashArr) === JSON.stringify(cloudHashArr)) {
                     continue;
@@ -347,11 +293,7 @@
             totalStorageCost += value;
             // gas cost
             if (gasLimit === 0n) {
-<<<<<<< HEAD
-                blobHashArr = blobHashArr || await this.blobUploader.computeVersionedHashesForBlobs(blobArr);
-=======
                 blobHashArr = blobHashArr || await this._blobUploader.computeVersionedHashesForBlobs(blobArr);
->>>>>>> 2e64577c
                 gasLimit = await retry(() => fileContract["writeChunks"].estimateGas(hexName, chunkIdArr, chunkSizeArr, {
                     value: value,
                     blobVersionedHashes: blobHashArr
@@ -463,11 +405,7 @@
             const {
                 blobArr, chunkIdArr, chunkSizeArr
             } = await this.#getBlobInfo(content, i);
-<<<<<<< HEAD
-            const blobCommitmentArr = await this.blobUploader.computeCommitmentsForBlobs(blobArr);
-=======
             const blobCommitmentArr = await this._blobUploader.computeCommitmentsForBlobs(blobArr);
->>>>>>> 2e64577c
 
             // check change
             if (i + blobArr.length <= chunkHashes.length) {
