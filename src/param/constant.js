
const SEPOLIA_CHAIN_ID = 11155111;
const QUARKCHAIN_L2_DEVNET_CHAIN_ID = 42069;
const QUARKCHAIN_L2_TESTNET_CHAIN_ID = 43069;

export const ETHSTORAGE_MAPPING = {
    [SEPOLIA_CHAIN_ID]: '0x804C520d3c084C805E37A35E90057Ac32831F96f',
    [QUARKCHAIN_L2_DEVNET_CHAIN_ID]: '0x90a708C0dca081ca48a9851a8A326775155f87Fd',
    [QUARKCHAIN_L2_TESTNET_CHAIN_ID]: '0x64003adbdf3014f7E38FC6BE752EB047b95da89A',
}



const BlobTxBytesPerFieldElement         = 32;      // Size in bytes of a field element
const BlobTxFieldElementsPerBlob         = 4096;
export const BLOB_SIZE = BlobTxBytesPerFieldElement * BlobTxFieldElementsPerBlob;
export const BLOB_DATA_SIZE = 31 * BlobTxFieldElementsPerBlob;

export const OP_BLOB_DATA_SIZE = (4 * 31 + 3) * 1024 - 4;


// DecodeType
export const RawData = 0;
export const PaddingPer31Bytes = 1;
export const OptimismCompact = 2;

export const BLOB_COUNT_LIMIT = 6;
export const MAX_BLOB_COUNT = 3;


export const UPLOAD_TYPE_CALLDATA = 1;
export const UPLOAD_TYPE_BLOB = 2;


<<<<<<< HEAD
export const MAX_RETRIES = 3;


export const VERSION_3 = 3; // OP BLOB AND CALLDATA
export const VERSION_2 = 2; // BLOB AND CALLDATA
export const VERSION_1 = 1; // ONLY CALLDATA


export const  MAX_CHUNKS = 15;
=======
export const MAX_RETRIES = 3;
>>>>>>> ad100450
<|MERGE_RESOLUTION|>--- conflicted
+++ resolved
@@ -32,16 +32,6 @@
 export const UPLOAD_TYPE_BLOB = 2;
 
 
-<<<<<<< HEAD
 export const MAX_RETRIES = 3;
 
-
-export const VERSION_3 = 3; // OP BLOB AND CALLDATA
-export const VERSION_2 = 2; // BLOB AND CALLDATA
-export const VERSION_1 = 1; // ONLY CALLDATA
-
-
-export const  MAX_CHUNKS = 15;
-=======
-export const MAX_RETRIES = 3;
->>>>>>> ad100450
+export const  MAX_CHUNKS = 15;