import {ethers} from "ethers";

export const stringToHex = (s) => ethers.hexlify(ethers.toUtf8Bytes(s));

export async function getChainId(rpc) {
    const provider = new ethers.JsonRpcProvider(rpc);
    const network = await provider.getNetwork();
    return Number(network.chainId);
}

export async function getFileChunk(file, fileSize, start, end) {
    end = end > fileSize ? fileSize : end;
    const slice = file.slice(start, end);
    const data = await slice.arrayBuffer();
    return Buffer.from(data);
}

export function isBuffer(content) {
    return (content instanceof Uint8Array) || (content instanceof Buffer);
}

export function isFile(content) {
<<<<<<< HEAD
    const isNodeFile = content && typeof content === 'object' &&
        typeof content.isNodeJs === 'boolean' &&
        content.isNodeJs;
    return (content instanceof File) || isNodeFile;
}

function computeVersionedHash(commitment, blobCommitmentVersion) {
    const computedVersionedHash = new Uint8Array(32);
    computedVersionedHash.set([blobCommitmentVersion], 0);
    const hash = ethers.getBytes(ethers.sha256(commitment));
    computedVersionedHash.set(hash.subarray(1), 1);
    return computedVersionedHash;
}

export function commitmentsToVersionedHashes(commitment) {
    return computeVersionedHash(commitment, 0x01);
}

export function getHash(commit) {
    const localHash = commitmentsToVersionedHashes(commit);
    const hash = new Uint8Array(32);
    hash.set(localHash.subarray(0, 32 - 8));
    return ethers.hexlify(hash);
=======
    if (isNodejs()) {
        return content && typeof content === 'object' &&
            typeof content.isNodeJs === 'boolean' &&
            content.isNodeJs;
    } else {
        return content instanceof File;
    }
}

export function isNodejs() {
    return typeof process !== 'undefined' && !!process.versions && !!process.versions.node;
>>>>>>> 55bc3079
}<|MERGE_RESOLUTION|>--- conflicted
+++ resolved
@@ -20,11 +20,17 @@
 }
 
 export function isFile(content) {
-<<<<<<< HEAD
-    const isNodeFile = content && typeof content === 'object' &&
-        typeof content.isNodeJs === 'boolean' &&
-        content.isNodeJs;
-    return (content instanceof File) || isNodeFile;
+    if (isNodejs()) {
+        return content && typeof content === 'object' &&
+            typeof content.isNodeJs === 'boolean' &&
+            content.isNodeJs;
+    } else {
+        return content instanceof File;
+    }
+}
+
+export function isNodejs() {
+    return typeof process !== 'undefined' && !!process.versions && !!process.versions.node;
 }
 
 function computeVersionedHash(commitment, blobCommitmentVersion) {
@@ -44,17 +50,4 @@
     const hash = new Uint8Array(32);
     hash.set(localHash.subarray(0, 32 - 8));
     return ethers.hexlify(hash);
-=======
-    if (isNodejs()) {
-        return content && typeof content === 'object' &&
-            typeof content.isNodeJs === 'boolean' &&
-            content.isNodeJs;
-    } else {
-        return content instanceof File;
-    }
-}
-
-export function isNodejs() {
-    return typeof process !== 'undefined' && !!process.versions && !!process.versions.node;
->>>>>>> 55bc3079
 }