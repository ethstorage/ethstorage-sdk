import {ethers} from "ethers";

export const stringToHex = (s) => ethers.hexlify(ethers.toUtf8Bytes(s));

export async function getChainId(rpc) {
    const provider = new ethers.JsonRpcProvider(rpc);
    const network = await provider.getNetwork();
    return Number(network.chainId);
}

export async function getFileChunk(file, fileSize, start, end) {
    end = end > fileSize ? fileSize : end;
    const slice = file.slice(start, end);
    const data = await slice.arrayBuffer();
    return Buffer.from(data);
}

export function isBuffer(content) {
    return (content instanceof Uint8Array) || (content instanceof Buffer);
}

export function isFile(content) {
    if (isNodejs()) {
        return content && typeof content === 'object' &&
            typeof content.isNodeJs === 'boolean' &&
            content.isNodeJs;
    } else {
        return content instanceof File;
    }
}

export function isNodejs() {
    return typeof process !== 'undefined' && !!process.versions && !!process.versions.node;
}

function computeVersionedHash(commitment, blobCommitmentVersion) {
    const computedVersionedHash = new Uint8Array(32);
    computedVersionedHash.set([blobCommitmentVersion], 0);
    const hash = ethers.getBytes(ethers.sha256(commitment));
    computedVersionedHash.set(hash.subarray(1), 1);
    return computedVersionedHash;
}

export function commitmentsToVersionedHashes(commitment) {
    return computeVersionedHash(commitment, 0x01);
}

export function getHash(commit) {
    const localHash = commitmentsToVersionedHashes(commit);
    const hash = new Uint8Array(32);
    hash.set(localHash.subarray(0, 32 - 8));
    return ethers.hexlify(hash);
}

<<<<<<< HEAD
export function copy(des, desOff, src, srcOff) {
    const srcLength = src.length - srcOff;
    const desLength = des.length - desOff;
    const length = Math.min(srcLength, desLength);
    des.set(src.subarray(srcOff, srcOff + length), desOff);
    return length;
=======
export async function retry(fn, retries, ...args) {
    for (let i = 0; i < retries; i++) {
        try {
            return await fn.apply(null, args);
        } catch (error) {
            if (i === retries - 1) {
                throw error;
            }
        }
    }
>>>>>>> 6a3343a8
}<|MERGE_RESOLUTION|>--- conflicted
+++ resolved
@@ -52,14 +52,6 @@
     return ethers.hexlify(hash);
 }
 
-<<<<<<< HEAD
-export function copy(des, desOff, src, srcOff) {
-    const srcLength = src.length - srcOff;
-    const desLength = des.length - desOff;
-    const length = Math.min(srcLength, desLength);
-    des.set(src.subarray(srcOff, srcOff + length), desOff);
-    return length;
-=======
 export async function retry(fn, retries, ...args) {
     for (let i = 0; i < retries; i++) {
         try {
@@ -70,5 +62,12 @@
             }
         }
     }
->>>>>>> 6a3343a8
+}
+
+export function copy(des, desOff, src, srcOff) {
+    const srcLength = src.length - srcOff;
+    const desLength = des.length - desOff;
+    const length = Math.min(srcLength, desLength);
+    des.set(src.subarray(srcOff, srcOff + length), desOff);
+    return length;
 }